--- conflicted
+++ resolved
@@ -26,11 +26,7 @@
     n_genes : ``int``
             Number of genes in expression matrix. This explicitly defines 
             the column index which divides the expression values and metadata.
-<<<<<<< HEAD
-    
-=======
-            
->>>>>>> b1d1fdd6
+
     Attributes
     ----------
     data : ``dataframe``, shape (n_samples, n_genes)
@@ -285,7 +281,7 @@
             
         Returns
         -------
-        train, val, test : ``tuple`` of ``Dataset``
+            ``tuple`` of ``Dataset``'s
         """
         X_train, X_test = train_test_split(self._data, test_size=p1)
         X_train, X_val = train_test_split(X_train, test_size=p2)
@@ -327,11 +323,8 @@
         
         Returns
         -------
-<<<<<<< HEAD
-        one_hot : ``array``, (n_samples, n_categories)
-=======
-        ``one_hot`` : ``array``, (n_samples, n_categories)
->>>>>>> b1d1fdd6
+        one_hot : 
+            ``array``, (n_samples, n_categories)
         """
         one_hot = pd.get_dummies(self.sample_meta[meta_field]).values
         return one_hot
@@ -358,7 +351,7 @@
                 
         Returns
         -------
-        ``altair.Chart`` object
+            ``altair.Chart`` object
         
         >>> dataset.plot_gene_boxplot("Gene A", lookup_col="gene_name", meta_field="cell_id")
         >>> dataset.plot_gene_boxplot("5270") // dsitribution for gene_id == '5270') 
